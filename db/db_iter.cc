--- conflicted
+++ resolved
@@ -460,7 +460,7 @@
         ROCKS_LOG_ERROR(logger_, "Encounter unexpected blob index.");
         status_ = Status::NotSupported(
             "Encounter unexpected blob index. Please open DB with "
-            "rocksdb::blob_db::BlobDB instead.");
+            "ROCKSDB_NAMESPACE::blob_db::BlobDB instead.");
         valid_ = false;
         return false;
       }
@@ -487,7 +487,7 @@
           ROCKS_LOG_ERROR(logger_, "Encounter unexpected blob index from merge.");
           status_ = Status::NotSupported(
               "Encounter unexpected blob index from merge. Please open DB "
-              "with rocksdb::blob_db::BlobDB instead.");
+              "with ROCKSDB_NAMESPACE::blob_db::BlobDB instead.");
           valid_ = false;
           return false;
         }
@@ -500,21 +500,6 @@
       merge_context_.PushOperand(
           iter_.value(), iter_.iter()->IsValuePinned() /* operand_pinned */);
       PERF_COUNTER_ADD(internal_merge_count, 1);
-<<<<<<< HEAD
-=======
-    } else if (kTypeBlobIndex == ikey.type) {
-      if (!allow_blob_) {
-        ROCKS_LOG_ERROR(logger_, "Encounter unexpected blob index.");
-        status_ = Status::NotSupported(
-            "Encounter unexpected blob index. Please open DB with "
-            "ROCKSDB_NAMESPACE::blob_db::BlobDB instead.");
-      } else {
-        status_ =
-            Status::NotSupported("Blob DB does not support merge operator.");
-      }
-      valid_ = false;
-      return false;
->>>>>>> 942eaba0
     } else {
       assert(false);
     }
@@ -543,7 +528,7 @@
       ROCKS_LOG_ERROR(logger_, "Encounter unexpected blob index from merge.");
       status_ = Status::NotSupported(
           "Encounter unexpected blob index from merge. Please open DB "
-          "with rocksdb::blob_db::BlobDB instead.");
+          "with ROCKSDB_NAMESPACE::blob_db::BlobDB instead.");
       valid_ = false;
       return false;
     }
@@ -820,7 +805,7 @@
             ROCKS_LOG_ERROR(logger_, "Encounter unexpected blob index from merge.");
             status_ = Status::NotSupported(
                 "Encounter unexpected blob index from merge. Please open DB "
-                "with rocksdb::blob_db::BlobDB instead.");
+                "with ROCKSDB_NAMESPACE::blob_db::BlobDB instead.");
             valid_ = false;
             return false;
           }
@@ -833,16 +818,9 @@
           ROCKS_LOG_ERROR(logger_, "Encounter unexpected blob index.");
           status_ = Status::NotSupported(
               "Encounter unexpected blob index. Please open DB with "
-<<<<<<< HEAD
-              "rocksdb::blob_db::BlobDB instead.");
+              "ROCKSDB_NAMESPACE::blob_db::BlobDB instead.");
           valid_ = false;
           return false;
-=======
-              "ROCKSDB_NAMESPACE::blob_db::BlobDB instead.");
-        } else {
-          status_ =
-              Status::NotSupported("Blob DB does not support merge operator.");
->>>>>>> 942eaba0
         }
         s = MergeHelper::TimedFullMerge(
             merge_operator_, saved_key_.GetUserKey(), last_not_merge_type,
@@ -853,7 +831,7 @@
             ROCKS_LOG_ERROR(logger_, "Encounter unexpected blob index from merge.");
             status_ = Status::NotSupported(
                 "Encounter unexpected blob index from merge. Please open DB "
-                "with rocksdb::blob_db::BlobDB instead.");
+                "with ROCKSDB_NAMESPACE::blob_db::BlobDB instead.");
             valid_ = false;
             return false;
           }
@@ -987,7 +965,7 @@
         ROCKS_LOG_ERROR(logger_, "Encounter unexpected blob index.");
         status_ = Status::NotSupported(
             "Encounter unexpected blob index. Please open DB with "
-            "rocksdb::blob_db::BlobDB instead.");
+            "ROCKSDB_NAMESPACE::blob_db::BlobDB instead.");
         valid_ = false;
         return false;
       }
@@ -1006,7 +984,7 @@
           ROCKS_LOG_ERROR(logger_, "Encounter unexpected blob index from merge.");
           status_ = Status::NotSupported(
               "Encounter unexpected blob index from merge. Please open DB "
-              "with rocksdb::blob_db::BlobDB instead.");
+              "with ROCKSDB_NAMESPACE::blob_db::BlobDB instead.");
           valid_ = false;
           return false;
         }
@@ -1018,21 +996,6 @@
       merge_context_.PushOperand(
           iter_.value(), iter_.iter()->IsValuePinned() /* operand_pinned */);
       PERF_COUNTER_ADD(internal_merge_count, 1);
-<<<<<<< HEAD
-=======
-    } else if (ikey.type == kTypeBlobIndex) {
-      if (!allow_blob_) {
-        ROCKS_LOG_ERROR(logger_, "Encounter unexpected blob index.");
-        status_ = Status::NotSupported(
-            "Encounter unexpected blob index. Please open DB with "
-            "ROCKSDB_NAMESPACE::blob_db::BlobDB instead.");
-      } else {
-        status_ =
-            Status::NotSupported("Blob DB does not support merge operator.");
-      }
-      valid_ = false;
-      return false;
->>>>>>> 942eaba0
     } else {
       assert(false);
     }
@@ -1052,7 +1015,7 @@
       ROCKS_LOG_ERROR(logger_, "Encounter unexpected blob index from merge.");
       status_ = Status::NotSupported(
           "Encounter unexpected blob index from merge. Please open DB "
-          "with rocksdb::blob_db::BlobDB instead.");
+          "with ROCKSDB_NAMESPACE::blob_db::BlobDB instead.");
       valid_ = false;
       return false;
     }
